//! Types used for pre-recorded audio transcription.
//!
//! See the [Deepgram API Reference][api] for more info.
//!
//! [api]: https://developers.deepgram.com/api-reference/#transcription-prerecorded

use reqwest::RequestBuilder;

use super::Transcription;
use crate::send_and_translate_response;

<<<<<<< HEAD
pub use audio_source::{AudioSource, BufferSource, UrlSource};
pub use options::{Keyword, Language, Model, Options, OptionsBuilder, Redact, Replace};
pub use response::{
    CallbackResponse, ChannelResult, Hit, ListenMetadata, ListenResults, Response,
    ResultAlternative, SearchResults, Utterance, Word,
};
=======
pub mod audio_source;
pub mod options;
pub mod response;
>>>>>>> ba205858

use audio_source::AudioSource;
use options::{Options, SerializableOptions};
use response::{CallbackResponse, Response};

static DEEPGRAM_API_URL_LISTEN: &str = "https://api.deepgram.com/v1/listen";

impl<K: AsRef<str>> Transcription<'_, K> {
    /// Sends a request to Deepgram to transcribe pre-recorded audio.
    /// If you wish to use the Callback feature, you should use [`Transcription::prerecorded_callback`] instead.
    ///
    /// See the [Deepgram API Reference][api] for more info.
    ///
    /// [api]: https://developers.deepgram.com/api-reference/#transcription-prerecorded
    ///
    /// # Examples
    ///
    /// ```no_run
    /// # use std::env;
    /// #
    /// # use deepgram::{
    /// #     transcription::prerecorded::{
    /// #         audio_source::AudioSource,
    /// #         options::{Language, Options},
    /// #     },
    /// #     Deepgram, DeepgramError,
    /// # };
    /// #
    /// # static AUDIO_URL: &str = "https://static.deepgram.com/examples/Bueller-Life-moves-pretty-fast.wav";
    /// #
    /// # #[tokio::main]
    /// # async fn main() -> Result<(), DeepgramError> {
    /// # let deepgram_api_key =
    /// #     env::var("DEEPGRAM_API_KEY").expect("DEEPGRAM_API_KEY environmental variable");
    /// #
    /// let dg_client = Deepgram::new(&deepgram_api_key);
    ///
    /// let source = AudioSource::from_url(AUDIO_URL);
    ///
    /// let options = Options::builder()
    ///     .punctuate(true)
    ///     .language(Language::en_US)
    ///     .build();
    ///
    /// let response = dg_client
    ///     .transcription()
    ///     .prerecorded(source, &options)
    ///     .await?;
    /// #
    /// # Ok(())
    /// # }
    /// ```
    pub async fn prerecorded(
        &self,
        source: AudioSource,
        options: &Options<'_>,
    ) -> crate::Result<Response> {
        let request_builder = self.make_prerecorded_request_builder(source, options);

        send_and_translate_response(request_builder).await
    }

    /// Sends a request to Deepgram to transcribe pre-recorded audio using the Callback feature.
    /// Otherwise behaves similarly to [`Transcription::prerecorded`].
    ///
    /// See the [Deepgram Callback feature docs][docs] for more info.
    ///
    /// [docs]: https://developers.deepgram.com/documentation/features/callback/
    ///
    /// # Examples
    ///
    /// ```no_run
    /// # use std::env;
    /// #
    /// # use deepgram::{
    /// #     transcription::prerecorded::{
    /// #         audio_source::AudioSource,
    /// #         options::{Language, Options},
    /// #     },
    /// #     Deepgram, DeepgramError,
    /// # };
    /// #
    /// # static AUDIO_URL: &str = "https://static.deepgram.com/examples/Bueller-Life-moves-pretty-fast.wav";
    /// #
    /// # #[tokio::main]
    /// # async fn main() -> Result<(), DeepgramError> {
    /// # let deepgram_api_key =
    /// #     env::var("DEEPGRAM_API_KEY").expect("DEEPGRAM_API_KEY environmental variable");
    /// #
    /// let dg_client = Deepgram::new(&deepgram_api_key);
    ///
    /// let source = AudioSource::from_url(AUDIO_URL);
    ///
    /// let options = Options::builder()
    ///     .punctuate(true)
    ///     .language(Language::en_US)
    ///     .build();
    ///
    /// # let callback_url =
    /// #     env::var("DEEPGRAM_CALLBACK_URL").expect("DEEPGRAM_CALLBACK_URL environmental variable");
    /// #
    /// let response = dg_client
    ///     .transcription()
    ///     .prerecorded_callback(source, &options, &callback_url)
    ///     .await?;
    /// #
    /// # Ok(())
    /// # }
    /// ```
    pub async fn prerecorded_callback(
        &self,
        source: AudioSource,
        options: &Options<'_>,
        callback: &str,
    ) -> crate::Result<CallbackResponse> {
        let request_builder =
            self.make_prerecorded_callback_request_builder(source, options, callback);

        send_and_translate_response(request_builder).await
    }

    /// Makes a [`reqwest::RequestBuilder`] without actually sending the request.
    /// This allows you to modify the request before it is sent.
    ///
    /// Avoid using this where possible.
    /// By customizing the request, there is less of a guarantee that it will conform to the Deepgram API.
    /// Prefer using [`Transcription::prerecorded`].
    ///
    /// # Examples
    ///
    /// ```no_run
    /// # use std::env;
    /// #
    /// # use deepgram::{
    /// #     transcription::prerecorded::{
    /// #         audio_source::AudioSource,
    /// #         options::{Language, Options},
    /// #         response::Response,
    /// #     },
    /// #     Deepgram, DeepgramError,
    /// # };
    /// #
    /// # static AUDIO_URL: &str = "https://static.deepgram.com/examples/Bueller-Life-moves-pretty-fast.wav";
    /// #
    /// # #[tokio::main]
    /// # async fn main() -> reqwest::Result<()> {
    /// #
    /// # let deepgram_api_key =
    /// #     env::var("DEEPGRAM_API_KEY").expect("DEEPGRAM_API_KEY environmental variable");
    /// #
    /// # let dg_client = Deepgram::new(&deepgram_api_key);
    /// #
    /// # let source = AudioSource::from_url(AUDIO_URL);
    /// #
    /// # let options = Options::builder()
    /// #     .punctuate(true)
    /// #     .language(Language::en_US)
    /// #     .build();
    /// #
    /// let request_builder = dg_client
    ///     .transcription()
    ///     .make_prerecorded_request_builder(source, &options);
    ///
    /// // Customize the RequestBuilder here
    /// let customized_request_builder = request_builder
    ///     .query(&[("custom_query_key", "custom_query_value")])
    ///     .header("custom_header_key", "custom_header_value");
    ///
    /// // It is necessary to annotate the type of response here
    /// // That way it knows what type to deserialize the JSON into
    /// let response: Response = customized_request_builder.send().await?.json().await?;
    /// #
    /// # Ok(())
    /// # }
    /// ```
    pub fn make_prerecorded_request_builder(
        &self,
        source: AudioSource,
        options: &Options<'_>,
    ) -> RequestBuilder {
        let request_builder = self
            .0
            .client
            .post(DEEPGRAM_API_URL_LISTEN)
            .query(&SerializableOptions(options));

        source.fill_body(request_builder)
    }

    /// Similar to [`Transcription::make_prerecorded_request_builder`],
    /// but for the purposes of a [callback request][callback].
    ///
    /// You should avoid using this where possible too, preferring [`Transcription::prerecorded_callback`].
    ///
    /// [callback]: https://developers.deepgram.com/documentation/features/callback/
    ///
    /// # Examples
    ///
    /// ```no_run
    /// # use std::env;
    /// #
    /// # use deepgram::{
    /// #     transcription::prerecorded::{
    /// #         audio_source::AudioSource,
    /// #         options::{Language, Options},
    /// #         response::CallbackResponse,
    /// #     },
    /// #     Deepgram, DeepgramError,
    /// # };
    /// #
    /// # static AUDIO_URL: &str = "https://static.deepgram.com/examples/Bueller-Life-moves-pretty-fast.wav";
    /// #
    /// # #[tokio::main]
    /// # async fn main() -> reqwest::Result<()> {
    /// #
    /// # let deepgram_api_key =
    /// #     env::var("DEEPGRAM_API_KEY").expect("DEEPGRAM_API_KEY environmental variable");
    /// #
    /// # let dg_client = Deepgram::new(&deepgram_api_key);
    /// #
    /// # let source = AudioSource::from_url(AUDIO_URL);
    /// #
    /// # let options = Options::builder()
    /// #     .punctuate(true)
    /// #     .language(Language::en_US)
    /// #     .build();
    /// #
    /// # let callback_url =
    /// #     env::var("DEEPGRAM_CALLBACK_URL").expect("DEEPGRAM_CALLBACK_URL environmental variable");
    /// #
    /// let request_builder = dg_client
    ///     .transcription()
    ///     .make_prerecorded_callback_request_builder(source, &options, &callback_url);
    ///
    /// // Customize the RequestBuilder here
    /// let customized_request_builder = request_builder
    ///     .query(&[("custom_query_key", "custom_query_value")])
    ///     .header("custom_header_key", "custom_header_value");
    ///
    /// // It is necessary to annotate the type of response here
    /// // That way it knows what type to deserialize the JSON into
    /// let response: CallbackResponse = customized_request_builder.send().await?.json().await?;
    /// #
    /// # Ok(())
    /// # }
    /// ```
    pub fn make_prerecorded_callback_request_builder(
        &self,
        source: AudioSource,
        options: &Options<'_>,
        callback: &str,
    ) -> RequestBuilder {
        self.make_prerecorded_request_builder(source, options)
            .query(&[("callback", callback)])
    }
}<|MERGE_RESOLUTION|>--- conflicted
+++ resolved
@@ -9,18 +9,9 @@
 use super::Transcription;
 use crate::send_and_translate_response;
 
-<<<<<<< HEAD
-pub use audio_source::{AudioSource, BufferSource, UrlSource};
-pub use options::{Keyword, Language, Model, Options, OptionsBuilder, Redact, Replace};
-pub use response::{
-    CallbackResponse, ChannelResult, Hit, ListenMetadata, ListenResults, Response,
-    ResultAlternative, SearchResults, Utterance, Word,
-};
-=======
 pub mod audio_source;
 pub mod options;
 pub mod response;
->>>>>>> ba205858
 
 use audio_source::AudioSource;
 use options::{Options, SerializableOptions};
