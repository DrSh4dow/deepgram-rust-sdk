[package]
name = "deepgram"
<<<<<<< HEAD
version = "0.2.0-alpha.6"
=======
version = "0.2.0-alpha.7"
>>>>>>> 03df13a9
authors = ["Deepgram <developers@deepgram.com>"]
edition = "2021"
description = "Official Rust SDK for Deepgram's automated speech recognition APIs."
license = "MIT"
repository = "https://github.com/deepgram-devs/deepgram-rust-sdk"
keywords = ["deepgram", "asr", "transcription", "ai", "speech-to-text"]
categories = ["api-bindings", "multimedia::audio"]

# See more keys and their definitions at https://doc.rust-lang.org/cargo/reference/manifest.html

[dependencies]
# TODO Investigate which of these dependencies can go behind features.
bytes = "1"
futures = "0.3"
http = "0.2"
pin-project = "1"
reqwest = { version = "0.11.10", features = ["json", "stream"] }
serde = { version = "1", features = ["derive"] }
serde_json = "1"
thiserror = "1"
tokio = { version = "1", features = ["full"] }
tokio-tungstenite = { version = "0.17", features = ["native-tls"] }
tokio-util = { version = "0.7.1", features = ["codec", "io"] }
tungstenite = "0.17"
url = "2"
uuid = { version = "1", features = ["serde"] }

[dev-dependencies]
cpal = "0.13"
crossbeam = "0.8"<|MERGE_RESOLUTION|>--- conflicted
+++ resolved
@@ -1,10 +1,6 @@
 [package]
 name = "deepgram"
-<<<<<<< HEAD
-version = "0.2.0-alpha.6"
-=======
 version = "0.2.0-alpha.7"
->>>>>>> 03df13a9
 authors = ["Deepgram <developers@deepgram.com>"]
 edition = "2021"
 description = "Official Rust SDK for Deepgram's automated speech recognition APIs."
