--- conflicted
+++ resolved
@@ -1,10 +1,6 @@
 [package]
 name = "deepgram"
-<<<<<<< HEAD
-version = "0.2.0-alpha.12"
-=======
 version = "0.2.0-alpha.13"
->>>>>>> 2fc62880
 authors = ["Deepgram <developers@deepgram.com>"]
 edition = "2021"
 description = "Official Rust SDK for Deepgram's automated speech recognition APIs."
